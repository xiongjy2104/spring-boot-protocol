# Spring-boot-protocol (用Netty实现)

### 简介

- 支持在一个端口号上，添加多个TCP协议，支持加自定义TCP协议 
- 内置实现有: HttpServlet, RPC, MQTT, Websocket, H2, MYSQL协议.
- 解决Netty在EventLoop线程里写繁忙后不返回数据的BUG.
- 解决Netty的Http遇到请求参数携带%号会报错的问题.
- 从19年开始，一直跑在作者公司某产线的线上环境运行.

![](https://user-images.githubusercontent.com/18204507/68989252-9d871a80-087e-11ea-96e1-20c12689c12a.png)

### 优势

- 1.针对spring项目# 可以替代tomcat或jetty. 导包后一个@EnableNettyEmbedded注解即用. 

- 2.针对非spring项目# 本项目可以只依赖一个netty（举个使用servlet的例子）


       StartupServer server = new StartupServer(80);

       ServletContext servletContext = new ServletContext();
       servletContext.setDocBase("D://static", "/webapp");
       servletContext.addServlet("myServlet", new MyHttpServlet()).addMapping("/test");
       server.addProtocol(new HttpServletProtocol(servletContext));

       server.start();


- 3.支持# http请求聚合, 然后用 select * from id in (httpRequestList). 


    示例代码：com.github.netty.http.example.HttpGroupByApiController.java


- 4.支持# h2c (注: 不建议用h2,h2c当rpc, 原因在文档最底部有说明)

- 5.支持# 异步零拷贝。sendFile, mmap. 

        示例代码：com.github.netty.http.example.HttpZeroCopyController.java

        ((NettyOutputStream)servletResponse.getOutputStream()).write(new File("c://123.txt"));
        ((NettyOutputStream)servletResponse.getOutputStream()).write(MappedByteBuffer);

        com.github.netty.protocol.servlet.DefaultServlet#sendFile

- 6.性能# HttpServlet比tomcat的NIO2高出25%/TPS。

        1. Netty的池化内存,减少了GC对CPU的消耗 
        2. Tomcat的NIO2, 注册OP_WRITE后,tomcat会阻塞用户线程等待, 并没有释放线程. 
        3. 与tomcat不同,支持两种IO模型,可供用户选择

- 7.性能# RPC协议略胜阿里巴巴的Dubbo(因为IO模型设计与dubbo不同，减少了线程切换)

- 8.特性# 单机单端口上同时提供多个TCP协议

- 9.特性# 支持自定义TCP协议. 如:定长传输,分隔符传输

- 10.特性# 支持Mysql协议代理. 如：记录mysql日志.


    /spring-boot-protocol/netty-mysql/zihaoapi.cn_3306-127.0.0.1_57998-packet.log
    
    {
        "timestamp":"2021-01-04 22:10:19",
        "sequenceId":0,
        "connectionId":8720,
        "handlerType":"backend",
        "clientCharset":"utf8_general_ci",
        "serverCharset":"latin1_swedish_ci",
        "packet":"ServerHandshakePacket,5.6.39-log,[AUTO_COMMIT]"
    },
    {
        "timestamp":"2021-01-04 22:10:19",
        "sequenceId":1,
        "connectionId":8720,
        "handlerType":"frontend",
        "clientCharset":"utf8_general_ci",
        "serverCharset":"latin1_swedish_ci",
        "packet":"ClientHandshakePacket,db1,root,{_runtime_version=12.0.2, _client_version=8.0.19, _client_license=GPL, _runtime_vendor=Oracle Corporation, _client_name=MySQL Connector/J}"
    },
    {
        "timestamp":"2021-01-04 22:10:19",
        "sequenceId":2,
        "connectionId":8720,
        "handlerType":"backend",
        "clientCharset":"utf8_general_ci",
        "serverCharset":"latin1_swedish_ci",
        "packet":"ServerOkPacket,[AUTO_COMMIT]"
    },
    {
        "timestamp":"2021-01-04 22:10:19",
        "sequenceId":0,
        "connectionId":8720,
        "handlerType":"frontend",
        "clientCharset":"utf8_general_ci",
        "serverCharset":"latin1_swedish_ci",
        "packet":"ClientQueryPacket,COM_QUERY,select * from order"
    },
    {
        "timestamp":"2021-01-04 22:10:19",
        "sequenceId":1,
        "connectionId":8720,
        "handlerType":"backend",
        "clientCharset":"utf8_general_ci",
        "serverCharset":"latin1_swedish_ci",
        "packet":"ServerColumnCountPacket,6"
    },
    {
        "timestamp":"2021-01-04 22:10:19",
        "sequenceId":2,
        "connectionId":8720,
        "handlerType":"backend",
        "clientCharset":"utf8_general_ci",
        "serverCharset":"latin1_swedish_ci",
        "packet":"ServerColumnDefinitionPacket,order_id"
    },
    

github地址 : https://github.com/wangzihaogithub/spring-boot-protocol

### 使用方法 - 添加依赖

#### 如果需要集成spring就用这个 [![Maven Central](https://maven-badges.herokuapp.com/maven-central/com.github.wangzihaogithub/spring-boot-protocol/badge.svg)](https://search.maven.org/search?q=g:com.github.wangzihaogithub%20AND%20a:spring-boot-protocol)

```xml
<!-- https://github.com/wangzihaogithub/spring-boot-protocol -->
<!-- https://mvnrepository.com/artifact/com.github.wangzihaogithub/spring-boot-protocol -->
<dependency>
  <groupId>com.github.wangzihaogithub</groupId>
  <artifactId>spring-boot-protocol</artifactId>
<<<<<<< HEAD
  <version>2.3.12</version>
=======
  <version>2.3.14</version>
>>>>>>> 4ba1de9b
</dependency>
```

#### 如果不需要集成spring就用这个 [![Maven Central](https://maven-badges.herokuapp.com/maven-central/com.github.wangzihaogithub/netty-servlet/badge.svg)](https://search.maven.org/search?q=g:com.github.wangzihaogithub%20AND%20a:netty-servlet)

```xml
<!-- https://github.com/wangzihaogithub/netty-servlet -->
<!-- https://mvnrepository.com/artifact/com.github.wangzihaogithub/netty-servlet -->
<dependency>
  <groupId>com.github.wangzihaogithub</groupId>
  <artifactId>netty-servlet</artifactId>
<<<<<<< HEAD
  <version>2.3.12</version>
=======
  <version>2.3.14</version>
>>>>>>> 4ba1de9b
</dependency>
```

#### 2.开启netty容器

    @EnableNettyEmbedded//切换容器的注解
    @SpringBootApplication
    public class ExampleApplication {
    
        public static void main(String[] args) {
            SpringApplication.run(ExampleApplication.class, args);
        }
    }

#### 3.启动, 已经成功替换tomcat, 切换至 NettyTcpServer!
	2019-02-28 22:06:16.192  INFO 9096 --- [er-Boss-NIO-2-1] c.g.n.springboot.server.NettyTcpServer   : NettyTcpServer@1 start (port = 10004, pid = 9096, protocol = [my-protocol, http, nrpc, mqtt], os = windows 8.1) ...
	2019-02-28 22:06:16.193  INFO 9096 --- [           main] c.g.example.ProtocolApplication10004     : Started ProtocolApplication10004 in 2.508 seconds (JVM running for 3.247)    
---

#### 示例代码 -> [https://github.com/wangzihaogithub/netty-example](https://github.com/wangzihaogithub/netty-example "https://github.com/wangzihaogithub/netty-example")

#### 示例代码！ /src/test包下有使用示例代码 ->  [https://github.com/wangzihaogithub/spring-boot-protocol/tree/master/src/test](https://github.com/wangzihaogithub/spring-boot-protocol/tree/master/src/test "https://github.com/wangzihaogithub/spring-boot-protocol/tree/master/src/test")
 
##### 示例1. Springboot里使用HTTP或websocket模块(使用springboot后,默认是开启http的)
        
        1. 引入http依赖
        <dependency>
            <groupId>org.springframework.boot</groupId>
            <artifactId>spring-boot-starter-web</artifactId>
            <version>${spring-boot.version}</version>
        </dependency>
        
        2. 可选！如果需要websocket，可以引入这个包，否则可以不引入
        <dependency>
            <groupId>org.springframework.boot</groupId>
            <artifactId>spring-boot-starter-websocket</artifactId>
            <version>${spring-boot.version}</version>
        </dependency>
        
        3.编写启动类
        
        // @EnableWebSocket // 如果引入了websocket，可以打这个注解开启
        @EnableNettyEmbedded//切换容器的注解
        @SpringBootApplication
        public class ExampleApplication {
          public static void main(String[] args) {
              SpringApplication.run(ExampleApplication.class, args);
          }
        }
        
        3. 启动后,控制台已经看到http协议出现了,开启成功! 可以用浏览器打开或websocket服务了.  protocol = [http, NRPC/218]
        2022-04-10 09:58:04.652  INFO 2716 --- [er-Boss-NIO-3-1] c.g.n.springboot.server.NettyTcpServer   : NettyTcpServer@1 start (version = 2.2.3, port = 8080, pid = 2716, protocol = [http, NRPC/218], os = windows 10) ...
        2022-04-10 09:58:04.673  INFO 2716 --- [           main] c.github.netty.ExampleApplication  : Started ExampleApplication in 2.235 seconds (JVM running for 3.807)
        
        4. 编写http代码
        @RestController
        @RequestMapping
        public class HttpController {
            private final Logger logger = LoggerFactory.getLogger(getClass());
        
            /**
             * 访问地址： http://localhost:8080/test/hello
             * @param name name
             * @return hi! 小明
             */
            @RequestMapping("/hello")
            public String hello(String name, @RequestParam Map query,
                                   @RequestBody(required = false) Map body,
                                HttpServletRequest request, HttpServletResponse response) {
                return "hi! " + name;
            }
        }
        
        5.如果引入了websocket，可以编写websocket服务端代码
        
        @Component
        public class WebsocketController extends AbstractWebSocketHandler implements WebSocketConfigurer, HandshakeInterceptor {
            public static final Map<String, NativeWebSocketSession> sessionMap = new ConcurrentHashMap<>();
            private static final Logger log = LoggerFactory.getLogger(WebsocketController.class);
        
            @Override
            public void registerWebSocketHandlers(WebSocketHandlerRegistry registry) {
                log.info("应用启动时注册 websocket Controller {}", getClass());
                registry.addHandler(this, "/my-websocket")
                        .addInterceptors(this).setAllowedOrigins("*");
            }
        
            @Override
            public boolean beforeHandshake(ServerHttpRequest request, ServerHttpResponse response, WebSocketHandler wsHandler, Map<String, Object> attributes) throws Exception {
                log.info("握手前登录身份验证");
                attributes.put("request", request);
                attributes.put("response", response);
                attributes.put("wsHandler", wsHandler);
                return true;
            }
        
            @Override
            public void afterHandshake(ServerHttpRequest request, ServerHttpResponse response, WebSocketHandler wsHandler, Exception exception) {
                log.info("握手后记录日志");
            }
        
            @Override
            public void afterConnectionEstablished(WebSocketSession session) throws Exception {
                log.info("建立链接保存会话");
                sessionMap.put(session.getId(), (NativeWebSocketSession) session);
            }
        
            @Override
            public void afterConnectionClosed(WebSocketSession session, CloseStatus status) throws Exception {
                log.info("WebSocket关闭: " + status);
                sessionMap.remove(session.getId());
            }
        
            @Override
            protected void handleTextMessage(WebSocketSession session, TextMessage message) throws Exception {
                log.info("接受来自客户端发送的文本信息: " + message.getPayload());
            }
        
            @Override
            protected void handleBinaryMessage(WebSocketSession session, BinaryMessage message) throws Exception {
                log.info("接受来自客户端发送的二进制信息: " + message.getPayload().toString());
            }
        
            @Override
            public void handleTransportError(WebSocketSession session, Throwable exception) throws Exception {
                log.info("WebSocket异常:异常信息: " + exception.toString(), exception);
            }
        
        }
        
        6. springboot使用https或http2
        
            server:
              port: 443
              http2:
                enabled: true
              ssl:
                key-store: 'classpath:mydomain.com.jks'
                key-store-password: 'classpath:jks-password.txt'
                key-store-type: 'JKS'
                
        或
        
            httpServletProtocol.setSslFileJks(jksFile, password)
            httpServletProtocol.setSslFileCrtPem(crtFile, pemFile);

        
##### 示例2. 纯java版,不引入springboot, 使用HTTP模块

        1. 引入依赖
        
        <!-- https://mvnrepository.com/artifact/com.github.wangzihaogithub/spring-boot-protocol -->
        <dependency>
          <groupId>com.github.wangzihaogithub</groupId>
          <artifactId>spring-boot-protocol</artifactId>
<<<<<<< HEAD
          <version>2.3.12</version>
=======
          <version>2.3.14</version>
>>>>>>> 4ba1de9b
        </dependency>

        2.编写代码
        
        public class HttpBootstrap {
            public static void main(String[] args) {
                StartupServer server = new StartupServer(8080);
                server.addProtocol(newHttpProtocol());
                server.start();
            }
            private static HttpServletProtocol newHttpProtocol() {
                ServletContext servletContext = new ServletContext();
                servletContext.setDocBase("D://demo", "/webapp"); // 静态资源文件夹(非必填,默认用临时目录)
                servletContext.addServlet("myHttpServlet", new com.github.netty.protocol.servlet.DefaultServlet())
                        .addMapping("/*");
                return new HttpServletProtocol(servletContext);
            }
        }
        
        2. 启动后,控制台已经看到http协议出现了,开启成功! 可以用浏览器打开或websocket服务了.  protocol = [http]
        10:10:26.026 [NettyX-Server-Boss-NIO-1-1] INFO com.github.netty.StartupServer - StartupServer@1 start (version = 2.2.3, port = 8080, pid = 6972, protocol = [http], os = windows 10) ...


##### 示例2. 纯java版,不引入springboot, 使用HTTP2 模块 

        开启h2c
            server:
              netty:
                enable-h2c: true
        
        或 HttpServletProtocol#setEnableH2c(true)
        
        开启h2
          server:
            port: 443
            http2:
              enabled: true
            ssl:
              key-store: 'classpath:mydomain.com.jks'
              key-store-password: 'classpath:jks-password.txt'
              key-store-type: 'JKS'      
              
        1. 说明:  http2分为两个协议 http2加密(h2), http2明文(h2c)
        
        h2版本的协议是建立在TLS层之上的HTTP/2协议，这个标志被用在TLS应用层协议协商（TLS-ALPN）域和任何其它的TLS之上的HTTP/2协议。
        
        h2c版本是建立在明文的TCP之上的HTTP/2协议，这个标志被用在HTTP/1.1的升级协议头域和其它任何直接在TCP层之上的HTTP/2协议。

        想快速测试h2c可以用com.github.netty.protocol.servlet.http2.NettyHttp2Client 调用 http://localhost
        
        如果想带https, 需要开启SSL, HttpServletProtocol#setSslContext
         
        public static void main(String[] args) throws Exception {
            // h2c 调用测试
            NettyHttp2Client http2Client = new NettyHttp2Client("http://localhost")
                    .logger(LogLevel.INFO).awaitConnect();
            for (int i = 0; i < 1; i++) {
                DefaultFullHttpRequest request = new DefaultFullHttpRequest(HttpVersion.HTTP_1_1, HttpMethod.GET,
                        "/test", Unpooled.EMPTY_BUFFER);
                http2Client.writeAndFlush(request).onSuccess(e -> {
                    System.out.println(e);
                });
            }
    
            List<NettyHttp2Client.H2Response> httpPromises = http2Client.flush().get();
            httpPromises.forEach(NettyHttp2Client.H2Response::close);
            Long closeTime = http2Client.close(true).get();
        }
        
##### 示例2. 纯java版,不引入springboot, 使用nprc(rpc-message)模块

        1. 引入依赖(需要大于2.2.7版本)
        
        <!-- https://mvnrepository.com/artifact/com.github.wangzihaogithub/spring-boot-protocol -->
        <dependency>
          <groupId>com.github.wangzihaogithub</groupId>
          <artifactId>spring-boot-protocol</artifactId>
<<<<<<< HEAD
          <version>2.3.12</version>
=======
          <version>2.3.14</version>
>>>>>>> 4ba1de9b
        </dependency>

        2.编写代码
        
        package com.github.netty.javanrpc.server;
    
         // rpc server demo
        public class RpcServerApplication {
            
            public static void main(String[] args) {
                StartupServer server = new StartupServer(80);
                server.addProtocol(newHttpProtocol());
                server.addProtocol(newRpcMessageProtocol());
                server.start();
            }
        
            private static NRpcProtocol newRpcMessageProtocol() {
                ApplicationX applicationX = new ApplicationX();
                applicationX.scanner(true,"com.github.netty.javanrpc.server")
                        .inject();
                return new NRpcProtocol(applicationX);
            }
        
            @ApplicationX.Component
            @NRpcService(value = "/demo", version = "1.0.0")
            public static class DemoService {
                public Map hello(String name) {
                    Map result = new LinkedHashMap();
                    result.put("name", name);
                    result.put("timestamp", System.currentTimeMillis());
                    return result;
                }
            }
        }
        
        
        // rpc client demo
        public class RpcClientApplication {
        
            public static void main(String[] args){
                RpcClient rpcClient = new RpcClient("localhost", 80);
                
                DemoClient demoClient = rpcClient.newInstance(DemoClient.class);
                DemoMessageClient demoMessageClient = rpcClient.newInstance(DemoMessageClient.class);
                DemoAsyncClient demoAsyncClient = rpcClient.newInstance(DemoAsyncClient.class);
                
                Map result = demoClient.hello("wang");
                System.out.println("result = " + result);
                demoAsyncClient.hello("wang").whenComplete((data, exception) -> {
                    System.out.println("data = " + data);
                    System.out.println("exception = " + exception);
                });
                // ...
            }
        
            @NRpcService(value = "/demo", version = "1.0.0", timeout = 2000)
            public interface DemoClient {
                Map hello(@NRpcParam("name") String name);
            }
            
            @NRpcService(value = "/demo", version = "1.0.0", timeout = 2000)
            public interface DemoAsyncClient {
                CompletableFuture<Map> hello(@NRpcParam("name") String name);
            }
         
            @NRpcService(value = "/demo", version = "1.0.0", timeout = 2000)
            public interface DemoMessageClient {
                // void is only send a message. not need to wait peer server for a reply
                void hello(@NRpcParam("name") String name);
            }
        }
            
        2. 启动后,控制台已经看到http协议出现了,开启成功! 可以运行客户端RpcClientApplication#main方法进行调用.  protocol = [nrpc]
        10:10:26.026 [NettyX-Server-Boss-NIO-1-1] INFO com.github.netty.StartupServer - StartupServer@1 start (version = 2.2.5, port = 8080, pid = 6972, protocol = [http, nrpc], os = windows 10) ...


##### 示例3. Springboot版,开启MQTT-Broker模块(需要手工开启), 注! 本项目是MQTT-Broker, 不是MQTT生产者与消费者
        
        1. 引入依赖
        <dependency>
            <groupId>org.springframework.boot</groupId>
            <artifactId>spring-boot-starter-web</artifactId>
            <version>${spring-boot.version}</version>
        </dependency>
        
         <dependency>
              <groupId>com.github.wangzihaogithub</groupId>
              <artifactId>spring-boot-protocol</artifactId>
<<<<<<< HEAD
              <version>2.3.12</version>
=======
              <version>2.3.14</version>
>>>>>>> 4ba1de9b
        </dependency>
        
        2.编写启动类
        
        @EnableNettyEmbedded//切换容器的注解
        @SpringBootApplication
        public class ExampleApplication {
          public static void main(String[] args) {
              SpringApplication.run(ExampleApplication.class, args);
          }
        }
        
        3.修改application.yaml, 更多参数请看配置类: NettyProperties#Mqtt
        
            server:
              port: 8080
              netty:
                mqtt:
                  enabled: true
        
        4. 启动后,控制台已经看到mqtt协议出现了,开启成功! 可以用生产或消费者连服务了.  protocol = [http, NRPC/218, mqtt]
        2022-04-10 09:58:04.652  INFO 2716 --- [er-Boss-NIO-3-1] c.g.n.springboot.server.NettyTcpServer   : NettyTcpServer@1 start (version = 2.2.3, port = 8080, pid = 2716, protocol = [http, NRPC/218, mqtt], os = windows 10) ...
        2022-04-10 09:58:04.673  INFO 2716 --- [           main] c.github.netty.mqtt.MqttBrokerBootstrap  : Started MqttBrokerBootstrap in 2.235 seconds (JVM running for 3.807)
        
##### 示例4. Springboot版,开启MySQL模块(需要手工开启), 注! 本项目是Mysql-proxy, 可以改写mysql的请求相应
        1. 引入依赖
        <dependency>
            <groupId>org.springframework.boot</groupId>
            <artifactId>spring-boot-starter-web</artifactId>
            <version>${spring-boot.version}</version>
        </dependency>
        
        2.编写启动类
        
        @EnableNettyEmbedded//切换容器的注解
        @SpringBootApplication
        public class ExampleApplication {
          public static void main(String[] args) {
              SpringApplication.run(ExampleApplication.class, args);
          }
        }
        
        3.修改application.yaml, 更多参数请看配置类: NettyProperties#Mysql  
        server:
          port: 8080
          netty:
            mysql:
              enabled: true
              mysql-host: 192.168.101.189
              mysql-port: 3306
              # 这个参数是用户自定义代理处理器 (非必填)
              backend-business-handler: com.github.netty.mysql.example.MysqlBackendHandler
              frontend-business-handler: com.github.netty.mysql.example.MysqlFrontendHandler
              # 开启日志可以会产生数据包日志文件 (异步批量写)
              proxy-log:
                enable: true
                
        4. 启动后,控制台已经看到mysql协议出现了,开启成功! 可以用mysql客户端连服务了.  protocol = [http, NRPC/218, mysql]
        2022-04-10 10:01:28.911  INFO 5800 --- [er-Boss-NIO-2-1] c.g.n.springboot.server.NettyTcpServer   : NettyTcpServer@1 start (version = 2.2.3, port = 8080, pid = 5800, protocol = [http, NRPC/218, mysql], os = windows 10) ...
        2022-04-10 10:01:28.919  INFO 5800 --- [           main] com.github.netty.mysql.MysqlBootstrap    : Started MysqlBootstrap in 2.661 seconds (JVM running for 3.838)

##### 示例5. Springboot版,使用用户自定义的基于TCP的协议

        1. 引入依赖
        <dependency>
            <groupId>org.springframework.boot</groupId>
            <artifactId>spring-boot-starter-web</artifactId>
            <version>${spring-boot.version}</version>
        </dependency>
        
        2.编写启动类
        
        @EnableNettyEmbedded//切换容器的注解
        @SpringBootApplication
        public class ExampleApplication {
          public static void main(String[] args) {
              SpringApplication.run(ExampleApplication.class, args);
          }
        }
        
        3.编写自定义协议, 容器会自动注册实现了ProtocolHandler接口或ServerListener接口的类,AbstractProtocol 实现了这两个接口.
        
        @Component
        public class MyProtocol extends AbstractProtocol {
            private static final Charset UTF8 = Charset.forName("utf-8");
    
            @Override
            public boolean canSupport(ByteBuf msg) {
                String reqString = msg.toString(UTF8);
                return Objects.equals("开启吧!我的自定义协议", reqString);
            }
    
            @Override
            public void addPipeline(Channel channel, ByteBuf clientFirstMsg) throws Exception {
                channel.pipeline().addLast(new AbstractChannelHandler<ByteBuf, ByteBuf>() {
                    private boolean connection;
                    @Override
                    protected void onMessageReceived(ChannelHandlerContext ctx, ByteBuf msg) throws Exception {
                        if (connection) {
                            System.out.println("收到! = " + msg.toString(UTF8));
                        } else {
                            ctx.writeAndFlush(Unpooled.copiedBuffer("握手完毕! 请开始你的表演~", UTF8));
                            connection = true;
                        }
                    }
                });
            }
        }
    
        4. 编写客户端
        public class MyClient {
            public static void main(String[] args) throws IOException {
                Socket socket = new Socket();
                socket.connect(new InetSocketAddress("localhost", 8080));
        
                socket.getOutputStream().write("开启吧!我的自定义协议".getBytes(Charset.forName("utf-8")));
                socket.getOutputStream().flush();
        
                byte[] serverMsg = new byte[4096];
                socket.getInputStream().read(serverMsg);
                System.out.println("read = " + new String(serverMsg));
        
                for (int i = 0; i < 100; i++) {
                    String msg = "你好啊" + i + "先生.";
                    socket.getOutputStream().write(msg.getBytes(Charset.forName("utf-8")));
                    socket.getOutputStream().flush();
                }
                socket.getOutputStream().write("拜拜~".getBytes(Charset.forName("utf-8")));
                socket.close();
            }
        }
    
        5. 启动服务端后, 运行客户端main方法调用.
        
##### 示例6. 纯java版,不引入springboot, 使用用户自定义的基于TCP的协议

        1.编写启动类
        public class MyServer {
            public static void main(String[] args) {
                StartupServer server = new StartupServer(8080);
                server.addProtocol(new MyProtocol());
                server.start();
            }
        }
        
        2.编写自定义协议
        
        public class MyProtocol extends AbstractProtocol {
            private static final Charset UTF8 = Charset.forName("utf-8");
    
            @Override
            public boolean canSupport(ByteBuf msg) {
                String reqString = msg.toString(UTF8);
                return Objects.equals("开启吧!我的自定义协议", reqString);
            }
    
            @Override
            public void addPipeline(Channel channel, ByteBuf clientFirstMsg) throws Exception {
                channel.pipeline().addLast(new AbstractChannelHandler<ByteBuf, ByteBuf>() {
                    private boolean connection;
                    @Override
                    protected void onMessageReceived(ChannelHandlerContext ctx, ByteBuf msg) throws Exception {
                        if (connection) {
                            System.out.println("收到! = " + msg.toString(UTF8));
                        } else {
                            ctx.writeAndFlush(Unpooled.copiedBuffer("握手完毕! 请开始你的表演~", UTF8));
                            connection = true;
                        }
                    }
                });
            }
        }
    
        3. 编写客户端
        public class MyClient {
            public static void main(String[] args) throws IOException {
                Socket socket = new Socket();
                socket.connect(new InetSocketAddress("localhost", 8080));
        
                socket.getOutputStream().write("开启吧!我的自定义协议".getBytes(Charset.forName("utf-8")));
                socket.getOutputStream().flush();
        
                byte[] serverMsg = new byte[4096];
                socket.getInputStream().read(serverMsg);
                System.out.println("read = " + new String(serverMsg));
        
                for (int i = 0; i < 100; i++) {
                    String msg = "你好啊" + i + "先生.";
                    socket.getOutputStream().write(msg.getBytes(Charset.forName("utf-8")));
                    socket.getOutputStream().flush();
                }
                socket.getOutputStream().write("拜拜~".getBytes(Charset.forName("utf-8")));
                socket.close();
            }
        }
    
        4. 启动服务端后, 运行客户端main方法调用.
        
##### 示例7. 纯java版,不引入springboot, 使用内置的协议

        1.编写启动类
        public class MyServer {
            public static void main(String[] args) {
                StartupServer server = new StartupServer(8080);
                // 添加mqtt协议
                server.addProtocol(new com.github.netty.protocol.MqttProtocol());
                // 添加mysql协议
                server.addProtocol(new com.github.netty.protocol.MysqlProtocol(new InetSocketAddress("l92.168.101.1",3306)));
                // 添加一种rpc协议
                server.addProtocol(new com.github.netty.protocol.NRpcProtocol(new ApplicationX()));
                // 添加http或websocket
                server.addProtocol(new com.github.netty.protocol.HttpServletProtocol(new ServletContext()));
                // 添加自定义协议
                server.addProtocol(new AbstractProtocol() {
                    @Override
                    public String getProtocolName() {
                        return "hello world";
                    }
        
                    @Override
                    public boolean canSupport(ByteBuf clientFirstMsg) {
                        return true;
                    }
        
                    @Override
                    public void addPipeline(Channel channel, ByteBuf clientFirstMsg) throws Exception {
                        channel.pipeline().addLast(new AbstractChannelHandler<ByteBuf, ByteBuf>() {
                            @Override
                            protected void onMessageReceived(ChannelHandlerContext ctx, ByteBuf msg) throws Exception {
                                System.out.println("收到! = " + msg.toString(Charset.forName("utf-8")));
                            }
        
                            @Override
                            public void channelActive(ChannelHandlerContext ctx) throws Exception {
                                System.out.println("新连接进入");
                            }
        
                            @Override
                            public void channelInactive(ChannelHandlerContext ctx) throws Exception {
                                System.out.println("连接断开");
                            }
                        });
                    }
                });
                // 启动
                server.start();
            }
        }
        
        2. 启动成功  (version = 2.2.3, port = 8080, pid = 6220, protocol = [hello world, http, NRPC/218, mqtt, mysql]
        
        10:52:28.772 [NettyX-Server-Boss-NIO-2-1] INFO com.github.netty.StartupServer - StartupServer@1 start (version = 2.2.3, port = 8080, pid = 6220, protocol = [hello world, http, NRPC/218, mqtt, mysql], os = windows 10) ...

 ---

#### 核心代码

com.github.netty.springboot.server.NettyTcpServer服务器启动时

com.github.netty.protocol.DynamicProtocolChannelHandler 接收新链接的第一个TCP数据包进行路由

com.github.netty.core.ProtocolHandler 处理之后的数据交换逻辑

#### 如何参与
    
作者邮箱 : 842156727@qq.com

讨论QQ群 : 779740988

![](https://user-images.githubusercontent.com/18204507/166250902-8f058288-fcd5-4bfb-8285-8e98b541786a.png)

* 有问题交issue, 想改代码直接pull request即可. github都会通过微信及时通知我.

* 有不懂得地方,我都会及时回复.

* 如果觉得这个产品还不错，请多多向您的朋友、同事推荐，感谢至极


http://alios.cn

http://liteos.com

http://rt-thread.org


#### 作者题外建议

不建议使用HTTP2去实现rpc调用
        
        1. 因为http2使用的是一个tcp连接,
         而tcp协议是有序串行返回数据的. 会卡住后面的数据, 所以h2出了个功能就是响应包优先级.
         http3使用UDP解决这个问题.
        
        2. 目前h2c的客户端握手过程, 不同客户端的实现都不同, 还没有形成规范, 兼容性不好, 有的客户端就会卡住.
        
        3. 目前netty的h2是不支持sendFile操作 (因为h2要求了分包流控, 用sendFile实现起来比较复杂, 改动的api比较多).

如果非要使用http协议的话, 建议使用http1.1, 因为在rpc环境下, 又不会像浏览器一样限制6个连接数.

    1. 优势是, 你可以开多个http-client(keeplive模式),  
       多个tcp连接的并发能力一定是比1个h2-tcp连接的并发能力要好N倍的.

为什么大家认为h2比h1好?

        因为在web浏览器场景下, 同域名下最多6个http连接, 
        会导致在客户端的请求队列里会堆积了过多请求没发到后端.
        
        而h2一个连接就可以让请求都同时发到后端.
        注: 这当然是有代价的. 就是后端只能在一个有序串行的h2-tcp连接里返回全部请求的数据.  http3会解决这个服务端的问题.


总结就是:

        h2解决了是客户端请求阻塞,  h3解决了服务端响应阻塞.<|MERGE_RESOLUTION|>--- conflicted
+++ resolved
@@ -129,11 +129,7 @@
 <dependency>
   <groupId>com.github.wangzihaogithub</groupId>
   <artifactId>spring-boot-protocol</artifactId>
-<<<<<<< HEAD
-  <version>2.3.12</version>
-=======
   <version>2.3.14</version>
->>>>>>> 4ba1de9b
 </dependency>
 ```
 
@@ -145,11 +141,7 @@
 <dependency>
   <groupId>com.github.wangzihaogithub</groupId>
   <artifactId>netty-servlet</artifactId>
-<<<<<<< HEAD
-  <version>2.3.12</version>
-=======
   <version>2.3.14</version>
->>>>>>> 4ba1de9b
 </dependency>
 ```
 
@@ -305,11 +297,7 @@
         <dependency>
           <groupId>com.github.wangzihaogithub</groupId>
           <artifactId>spring-boot-protocol</artifactId>
-<<<<<<< HEAD
-          <version>2.3.12</version>
-=======
           <version>2.3.14</version>
->>>>>>> 4ba1de9b
         </dependency>
 
         2.编写代码
@@ -387,11 +375,7 @@
         <dependency>
           <groupId>com.github.wangzihaogithub</groupId>
           <artifactId>spring-boot-protocol</artifactId>
-<<<<<<< HEAD
-          <version>2.3.12</version>
-=======
           <version>2.3.14</version>
->>>>>>> 4ba1de9b
         </dependency>
 
         2.编写代码
@@ -480,11 +464,7 @@
          <dependency>
               <groupId>com.github.wangzihaogithub</groupId>
               <artifactId>spring-boot-protocol</artifactId>
-<<<<<<< HEAD
-              <version>2.3.12</version>
-=======
               <version>2.3.14</version>
->>>>>>> 4ba1de9b
         </dependency>
         
         2.编写启动类
