--- conflicted
+++ resolved
@@ -147,12 +147,6 @@
             return false;
         }
 
-<<<<<<< HEAD
-        return msg.getByte(protocolEndIndex - 9) == 'H'
-                && msg.getByte(protocolEndIndex - 8) == 'T'
-                && msg.getByte(protocolEndIndex - 7) == 'T'
-                && msg.getByte(protocolEndIndex - 6) == 'P';
-=======
         if(msg.getByte(protocolEndIndex - 9) == 'H'
                 && msg.getByte(protocolEndIndex - 8) == 'T'
                 && msg.getByte(protocolEndIndex - 7) == 'T'
@@ -160,7 +154,6 @@
             return true;
         }
         return false;
->>>>>>> fdca45b2
     }
 
     @Override
