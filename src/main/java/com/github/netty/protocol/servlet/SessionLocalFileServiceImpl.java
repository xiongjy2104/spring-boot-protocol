--- conflicted
+++ resolved
@@ -198,13 +198,9 @@
 
         private SessionInvalidThread(long sessionLifeCheckInter) {
             super("NettyX-" + NamespaceUtil.newIdName(SessionInvalidThread.class));
+            this.sessionLifeCheckInter = sessionLifeCheckInter;
             setDaemon(true);
-            this.sessionLifeCheckInter = sessionLifeCheckInter;
-<<<<<<< HEAD
             setPriority(MIN_PRIORITY);
-=======
-            setDaemon(true);
->>>>>>> 99dcbc5c
         }
 
         @Override
